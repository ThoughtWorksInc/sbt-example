<<<<<<< HEAD
version = "3.1.2"
=======
runner.dialect = "scala213"
version = "3.1.1"
>>>>>>> b4969d0c
maxColumn = 120<|MERGE_RESOLUTION|>--- conflicted
+++ resolved
@@ -1,7 +1,3 @@
-<<<<<<< HEAD
+runner.dialect = "scala212"
 version = "3.1.2"
-=======
-runner.dialect = "scala213"
-version = "3.1.1"
->>>>>>> b4969d0c
 maxColumn = 120