<<<<<<< HEAD
runner.dialect = "scala212"
=======
runner.dialect = scala212source3
>>>>>>> 5aba73d2
version = "3.7.1"
maxColumn = 80<|MERGE_RESOLUTION|>--- conflicted
+++ resolved
@@ -1,7 +1,3 @@
-<<<<<<< HEAD
-runner.dialect = "scala212"
-=======
 runner.dialect = scala212source3
->>>>>>> 5aba73d2
 version = "3.7.1"
 maxColumn = 80