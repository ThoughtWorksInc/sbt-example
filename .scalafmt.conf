--- conflicted
+++ resolved
@@ -1,9 +1,3 @@
-<<<<<<< HEAD
-runner.dialect = "scala213"
-version = "3.1.1"
-maxColumn = 80
-=======
 runner.dialect = "scala212"
 version = "3.4.3"
-maxColumn = 120
->>>>>>> 7812d357
+maxColumn = 80