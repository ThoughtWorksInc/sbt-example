--- conflicted
+++ resolved
@@ -1,16 +1,12 @@
 lazy val secret = {
-  for (gist <- sys.env.get("SECRET_GIST")) yield {
+  for (token <- sys.env.get("GITHUB_PERSONAL_ACCESS_TOKEN")) yield {
     val secret = project.settings(publish / skip := true).in {
       val secretDirectory = file(sourcecode.File()).getParentFile / "secret"
       IO.delete(secretDirectory)
       org.eclipse.jgit.api.Git
         .cloneRepository()
-<<<<<<< HEAD
-        .setURI(gist)
-        .setDirectory(secretDirectory)
-=======
         .setURI(
-          "https://github.com/ThoughtWorksInc/tw-data-china-continuous-delivery-password.git"
+          "https://github.com/Atry/secrets.git"
         )
         .setDirectory(secretDirectory)
         .setCredentialsProvider(
@@ -19,7 +15,6 @@
             ""
           )
         )
->>>>>>> b78f28da
         .call()
         .close()
       secretDirectory
