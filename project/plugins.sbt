addSbtPlugin(
<<<<<<< HEAD
  "com.thoughtworks.sbt-best-practice" % "sbt-best-practice" % "8.2.4"
)

addSbtPlugin("org.xerial.sbt" % "sbt-sonatype" % "3.9.15")
=======
  "com.thoughtworks.sbt-best-practice" % "sbt-best-practice" % "8.2.5"
)

addSbtPlugin("org.xerial.sbt" % "sbt-sonatype" % "3.9.17")
>>>>>>> 5aba73d2

addSbtPlugin("com.dwijnand" % "sbt-dynver" % "4.1.1")

addSbtPlugin("com.github.sbt" % "sbt-pgp" % "2.2.1")

addSbtPlugin("org.lyranthe.sbt" % "partial-unification" % "1.1.2")

addSbtPlugin("com.thoughtworks.example" % "sbt-example" % "9.2.1")<|MERGE_RESOLUTION|>--- conflicted
+++ resolved
@@ -1,15 +1,8 @@
 addSbtPlugin(
-<<<<<<< HEAD
-  "com.thoughtworks.sbt-best-practice" % "sbt-best-practice" % "8.2.4"
-)
-
-addSbtPlugin("org.xerial.sbt" % "sbt-sonatype" % "3.9.15")
-=======
   "com.thoughtworks.sbt-best-practice" % "sbt-best-practice" % "8.2.5"
 )
 
 addSbtPlugin("org.xerial.sbt" % "sbt-sonatype" % "3.9.17")
->>>>>>> 5aba73d2
 
 addSbtPlugin("com.dwijnand" % "sbt-dynver" % "4.1.1")
 
