--- conflicted
+++ resolved
@@ -19,34 +19,6 @@
           - 2.12.15
 
     steps:
-<<<<<<< HEAD
-    - uses: actions/checkout@v2
-      with:
-        fetch-depth: 0 # Need the git history for sbt-dynver to determine the version
-    - name: Set up JDK 11
-      uses: actions/setup-java@v2
-      with:
-        java-version: '11'
-        distribution: 'adopt'
-    - name: Cache SBT
-      uses: actions/cache@v2
-      with:
-        path: | 
-          ~/.ivy2/local/
-          ~/.ivy2/cache/
-          ~/.sbt/
-          ~/.coursier/
-        key: |
-          ${{ runner.os }}-${{matrix.scala}}-${{ hashFiles('**/*.sbt') }}
-          ${{ runner.os }}-${{matrix.scala}}-
-    - name: Run tests
-      run: sbt ++${{ matrix.scala }} test scripted
-    - name: Publish to Maven Central Repository
-      env:
-        GITHUB_PERSONAL_ACCESS_TOKEN: ${{secrets.PERSONAL_ACCESS_TOKEN}}
-      if: ${{ env.GITHUB_PERSONAL_ACCESS_TOKEN != '' }}
-      run: sbt ++${{ matrix.scala }} "set every Seq(sonatypeSessionName := \"${{github.workflow}} ${{github.run_id}}-${{github.run_number}}-${{github.run_attempt}}-$$ ${{ matrix.scala }}\", publishTo := sonatypePublishToBundle.value)" publishSigned sonatypeBundleRelease
-=======
       - uses: actions/checkout@v3
         with:
           fetch-depth: 0 # Need the git history for sbt-dynver to determine the version
@@ -68,10 +40,9 @@
             ${{runner.os}}-${{matrix.scala}}-${{hashFiles('**/*.sbt')}}-
             ${{runner.os}}-${{matrix.scala}}-
       - name: Run tests
-        run: sbt ${{matrix.sbt-args}} ++${{ matrix.scala }} test
+        run: sbt ${{matrix.sbt-args}} ++${{ matrix.scala }} test scripted
       - name: Publish to Maven Central Repository
         env:
           GITHUB_PERSONAL_ACCESS_TOKEN: ${{secrets.PERSONAL_ACCESS_TOKEN}}
         if: ${{ env.GITHUB_PERSONAL_ACCESS_TOKEN != '' && github.event_name != 'pull_request' }}
-        run: sbt ${{matrix.sbt-args}} ++${{ matrix.scala }} "set every Seq(sonatypeSessionName := \"${{github.workflow}} ${{github.run_id}}-${{github.run_number}}-${{github.run_attempt}}-$$ ${{ matrix.scala }}\", publishTo := sonatypePublishToBundle.value)" publishSigned sonatypeBundleRelease
->>>>>>> 5aba73d2
+        run: sbt ${{matrix.sbt-args}} ++${{ matrix.scala }} "set every Seq(sonatypeSessionName := \"${{github.workflow}} ${{github.run_id}}-${{github.run_number}}-${{github.run_attempt}}-$$ ${{ matrix.scala }}\", publishTo := sonatypePublishToBundle.value)" publishSigned sonatypeBundleRelease