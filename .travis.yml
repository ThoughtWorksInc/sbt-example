sudo: false

addons:
 apt:
   packages:
     - graphviz

language: scala

jdk:
  - oraclejdk8

before_cache:
  - find $HOME/.sbt -name '*.lock' -delete
  - find $HOME/.ivy2 -name 'ivydata-*.properties' -delete

cache:
  directories:
    - $HOME/.ivy2/cache
    - $HOME/.sbt/boot/
    - $HOME/.coursier/

<<<<<<< HEAD
script:
  - sbt +test
=======
before_script:
>>>>>>> f245f55b

before_deploy:

deploy:
  - provider: script
    script: sbt ++$TRAVIS_SCALA_VERSION "sonatypeOpen \"Travis Job $TRAVIS_JOB_NAME $TRAVIS_JOB_NUMBER ($TRAVIS_JOB_WEB_URL)\"" publishSigned sonatypeRelease
    skip_cleanup: true
    on:
      all_branches: true
      condition: $GITHUB_PERSONAL_ACCESS_TOKEN<|MERGE_RESOLUTION|>--- conflicted
+++ resolved
@@ -20,12 +20,7 @@
     - $HOME/.sbt/boot/
     - $HOME/.coursier/
 
-<<<<<<< HEAD
-script:
-  - sbt +test
-=======
 before_script:
->>>>>>> f245f55b
 
 before_deploy:
 
